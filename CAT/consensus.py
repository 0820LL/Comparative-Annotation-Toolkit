--- conflicted
+++ resolved
@@ -135,13 +135,9 @@
     metrics = {'Alignment Modes': collections.Counter(), 'Transcript Modes': collections.Counter(),  # coding only
                'Gene Failed': collections.Counter(), 'Transcript Failed': collections.Counter(),
                'Gene Rescue': collections.Counter(), 'Gene Missing': collections.Counter(),
-<<<<<<< HEAD
                'Duplicate transcripts': collections.Counter(),
                'Discarded by strand resolution': 0,
                'Novel isoforms': 0,
-=======
-               'Duplicate transcripts': collections.Counter(), 'Discarded by strand resolution': 0,
->>>>>>> 4e47d023
                'Transcript Categories': collections.defaultdict(lambda: collections.Counter()),
                'Coverage': collections.defaultdict(list),
                'Identity': collections.defaultdict(list),
